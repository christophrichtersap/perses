// Copyright 2021 The Perses Authors
// Licensed under the Apache License, Version 2.0 (the "License");
// you may not use this file except in compliance with the License.
// You may obtain a copy of the License at
//
// http://www.apache.org/licenses/LICENSE-2.0
//
// Unless required by applicable law or agreed to in writing, software
// distributed under the License is distributed on an "AS IS" BASIS,
// WITHOUT WARRANTIES OR CONDITIONS OF ANY KIND, either express or implied.
// See the License for the specific language governing permissions and
// limitations under the License.

package v1

import (
<<<<<<< HEAD
	"encoding/json"
=======
	"strings"
>>>>>>> bc66bb10
	"time"

	"github.com/perses/perses/pkg/model/api/v1/common"
)

func NewMetadata(name string) *Metadata {
	return &Metadata{
		Name: name,
	}
}

type Metadata struct {
	Name      string    `json:"name" yaml:"name"`
	CreatedAt time.Time `json:"createdAt" yaml:"createdAt"`
	UpdatedAt time.Time `json:"updatedAt" yaml:"updatedAt"`
	Version   uint64    `json:"version" yaml:"version"`
}

func (m *Metadata) CreateNow() {
	m.CreatedAt = time.Now().UTC()
	m.UpdatedAt = m.CreatedAt
	m.Version = 0
}

func (m *Metadata) Update(previous Metadata) {
	// update the immutable field of the newEntity with the old one
	m.CreatedAt = previous.CreatedAt
	// update the field UpdatedAt with the new time
	m.UpdatedAt = time.Now().UTC()
	// increase the version number
	m.Version = previous.Version + 1
}

func (m *Metadata) GetName() string {
	return m.Name
}

func (m *Metadata) Flatten(sensitive bool) {
	if !sensitive {
		m.Name = strings.ToLower(m.Name)
	}
}

func NewProjectMetadata(project string, name string) *ProjectMetadata {
	return &ProjectMetadata{
		Metadata: Metadata{
			Name: name,
		},
		ProjectMetadataWrapper: ProjectMetadataWrapper{
			Project: project,
		},
	}
}

func (m *Metadata) UnmarshalJSON(data []byte) error {
	var tmp Metadata
	type plain Metadata
	if err := json.Unmarshal(data, (*plain)(&tmp)); err != nil {
		return err
	}
	if err := (&tmp).validate(); err != nil {
		return err
	}
	*m = tmp
	return nil
}

func (m *Metadata) UnmarshalYAML(unmarshal func(interface{}) error) error {
	var tmp Metadata
	type plain Metadata
	if err := unmarshal((*plain)(&tmp)); err != nil {
		return err
	}
	if err := (&tmp).validate(); err != nil {
		return err
	}
	*m = tmp
	return nil
}

func (m *Metadata) validate() error {
	return common.ValidateID(m.Name)
}

// This wrapping struct is required to allow defining a custom unmarshall on Metadata
// without breaking the Project attribute (the fact Metadata is injected line in
// ProjectMetadata caused Project string to be ignored when unmarshalling)
type ProjectMetadataWrapper struct {
	Project string `json:"project" yaml:"project"`
}

func (p *ProjectMetadataWrapper) UnmarshalJSON(data []byte) error {
	var tmp ProjectMetadataWrapper
	type plain ProjectMetadataWrapper
	if err := json.Unmarshal(data, (*plain)(&tmp)); err != nil {
		return err
	}
	*p = tmp
	return nil
}

func (p *ProjectMetadataWrapper) UnmarshalYAML(unmarshal func(interface{}) error) error {
	var tmp ProjectMetadataWrapper
	type plain ProjectMetadataWrapper
	if err := unmarshal((*plain)(&tmp)); err != nil {
		return err
	}
	*p = tmp
	return nil
}

// ProjectMetadata is the metadata struct for resources that belongs to a project.
type ProjectMetadata struct {
	Metadata               `json:",inline" yaml:",inline"`
	ProjectMetadataWrapper `json:",inline" yaml:",inline"`
}

// This method is needed in the case of JSON otherwise parts of the fields are missed when unmarshalling
func (pm *ProjectMetadata) UnmarshalJSON(data []byte) error {
	// Call UnmarshalJSON methods of the embedded structs
	var metadataTmp Metadata
	if err := metadataTmp.UnmarshalJSON(data); err != nil {
		return err
	}

	var projectMetadataWrapperTmp ProjectMetadataWrapper
	if err := projectMetadataWrapperTmp.UnmarshalJSON(data); err != nil {
		return err
	}

	pm.Metadata = metadataTmp
	pm.ProjectMetadataWrapper = projectMetadataWrapperTmp

	return nil
}

// This method is needed in the case of YAML otherwise the validation part is not triggered when unmarshalling
func (pm *ProjectMetadata) UnmarshalYAML(unmarshal func(interface{}) error) error {
	// Call UnmarshalYAML methods of the embedded structs
	var metadataTmp Metadata
	if err := metadataTmp.UnmarshalYAML(unmarshal); err != nil {
		return err
	}

	var projectMetadataWrapperTmp ProjectMetadataWrapper
	if err := projectMetadataWrapperTmp.UnmarshalYAML(unmarshal); err != nil {
		return err
	}

	pm.Metadata = metadataTmp
	pm.ProjectMetadataWrapper = projectMetadataWrapperTmp

	return nil
}

func (pm *ProjectMetadata) GetName() string {
	return pm.Name
}

<<<<<<< HEAD
func (pm *ProjectMetadata) Update(previous ProjectMetadata) {
	pm.Metadata.Update(previous.Metadata)
=======
func (m *ProjectMetadata) Flatten(sensitive bool) {
	if !sensitive {
		m.Name = strings.ToLower(m.Name)
		m.Project = strings.ToLower(m.Project)
	}
}

func (m *ProjectMetadata) Update(previous ProjectMetadata) {
	m.Metadata.Update(previous.Metadata)
>>>>>>> bc66bb10
}<|MERGE_RESOLUTION|>--- conflicted
+++ resolved
@@ -14,11 +14,8 @@
 package v1
 
 import (
-<<<<<<< HEAD
 	"encoding/json"
-=======
 	"strings"
->>>>>>> bc66bb10
 	"time"
 
 	"github.com/perses/perses/pkg/model/api/v1/common"
@@ -178,18 +175,13 @@
 	return pm.Name
 }
 
-<<<<<<< HEAD
-func (pm *ProjectMetadata) Update(previous ProjectMetadata) {
-	pm.Metadata.Update(previous.Metadata)
-=======
-func (m *ProjectMetadata) Flatten(sensitive bool) {
+func (pm *ProjectMetadata) Flatten(sensitive bool) {
 	if !sensitive {
-		m.Name = strings.ToLower(m.Name)
-		m.Project = strings.ToLower(m.Project)
+		pm.Name = strings.ToLower(pm.Name)
+		pm.Project = strings.ToLower(pm.Project)
 	}
 }
 
-func (m *ProjectMetadata) Update(previous ProjectMetadata) {
-	m.Metadata.Update(previous.Metadata)
->>>>>>> bc66bb10
+func (pm *ProjectMetadata) Update(previous ProjectMetadata) {
+	pm.Metadata.Update(previous.Metadata)
 }
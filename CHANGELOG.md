# Changelog

## Unreleased

<<<<<<< HEAD
## 0.16.0 / 2022-11-17

- [FEATURE] Add UI for configuring gauge panel options #761
- [FEATURE] Add UI for configuring stat panel options #762
- [FEATURE] add new variable plugin: PrometheusPromQLVariable #758
- [FEATURE] add `line_width` and `point_radius` visual options in time series panel #754
- [FEATURE] Add ability to download dashboard JSON #764
=======
- [FEATURE] add line_width and point_radius visual options in time series panel #754
- [FEATURE] Add ability to download dashboard json #764
- [FEATURE] Preview ListVariable values while editing #776
>>>>>>> f3279264
- [ENHANCEMENT] User always sees edit icons in edit mode (instead of only seeing on hover) #748
- [ENHANCEMENT] Add unit selector to time series chart options #744
- [ENHANCEMENT] Add validation for Variables #768
- [ENHANCEMENT] Standardize headers for editors #784
- [ENHANCEMENT] Reduce the number of retries #788
- [BUGFIX] Fix the default config file used in the docker images and in the archive #745
- [BUGFIX] Fix duplicate panel keys #765
- [BUGFIX] Automatically add a Panel Group when adding a Panel to an empty dashboard #766
<<<<<<< HEAD
- [BUGFIX] fix dependsOn for labelValues and labelNames variables #755
- [BUGFIX] Do not send empty queries #770
- [BUGFIX] Reset error boundary on spec change #771
- [BUGFIX] tooltip in LineChart should use unit passed from panel #775
=======
- [BUGFIX] Fix bug with grid layout responsive behavior #778
>>>>>>> f3279264

## 0.15.0 / 2022-11-09

- [FEATURE] custom legend formatting in TimeSeriesChart using `series_name_format` query option #709
- [FEATURE] User can collapse / expand queries in the panel editor #718
- [FEATURE] TimeSeriesQuery plugins now accept a `dependsOn` function to optimize loading based on dashboard context #732
- [ENHANCEMENT] Dashboard variables list is displayed as a sticky header #703
- [ENHANCEMENT] Disable initial panel animation #710
- [ENHANCEMENT] time range components styling improvements #733
- [ENHANCEMENT] Organize time series options in tabs #741
- [BUGFIX] Fix Variable data model in the backend to be aligned with what is available in the frontend. #734
- [BUGFIX] Back button to dashboard listing broken #735
- [BUGFIX] Fix setDashboard to set metadata #743
- [BREAKINGCHANGE] TimeRangeProvider props changed, `enabledURLParams` added #735
- [BREAKINGCHANGE] Variable display configuration has been aligned with panel display configuration. `display.label`
- [BREAKINGCHANGE] Variable plugins `dependsOn` now returns an object #742
  becomes `display.name` #734

## 0.14.0 / 2022-11-02

- [FEATURE] Add a Project view with a dashboard list section #697
- [FEATURE] Add a breadcrumbs as a dashboard title #702
- [ENHANCEMENT] Adjust panel editor padding #716
- [ENHANCEMENT] Clean up imports and exports to help with package and bundle size #721
- [BUGFIX] ECharts theme performance fix #722
- [BUGFIX] Fix query border #717
- [BUGFIX] Adjust gauge chart radius to avoid clipping #714
- [BREAKINGCHANGE] Chart theme provider `themeName` prop removed #722

## 0.13.0 / 2022-10-31

- [FEATURE] Add endpoint /api/config that will provide the config of the server #700
- [FEATURE] Warn users of any unsaved changes when canceling edit mode #699
- [FEATURE] Update variables based on time range #692
- [FEATURE] Sync variable state with URL #690
- [ENHANCEMENT] Run queries in panel editor on input blur #705
- [ENHANCEMENT] Edit icons no longer appear when previewing a panel in the editor #694
- [BREAKINGCHANGE] DashboardProvider API changes #711
- [BREAKINGCHANGE] Add PluginLoader type to PluginRegistry #704

## 0.12.0 / 2022-10-25

- [FEATURE] Cancel variable editing #673
- [FEATURE] Display dashboard list #677
- [FEATURE] Get dashboard from backend #663
- [ENHANCEMENT] Add border to each query in time series chart editor #676
- [ENHANCEMENT] Save dashboard layout changes #684
- [ENHANCEMENT] Add middleware to verify project exists during a request #680
- [ENHANCEMENT] Review of API e2e tests and remove user endpoint
- [ENHANCEMENT] Add missing datasources definition in dashboard #688
- [ENHANCEMENT] Fallback to text field for gauge and stat editors #678
- [BUGFIX] Fix dao file to be able to return the list when we are at the root of the resources #671
- [BUGFIX] Fix variable editor styling #674
- [BUGFIX] Fix tooltip and other stylings #675
- [BUGFIX] Remove suggested step from time series query key #686
- [BREAKINGCHANGE] `DashboardProvider` API changes #670

## 0.11.0 / 2022-10-19

- [FEATURE] Ability to change variable order #667
- [FEATURE] Save and cancel dashboard visual editing changes #661
- [FEATURE] Add variable plugin editors #647
- [FEATURE] Add and delete queries #656
- [FEATURE] New custom legend in TimeSeriesChart panel #638, #660
- [ENHANCEMENT] Dashboard store renames and clean-up #666
- [ENHANCEMENT] Provide kind and default query parameter to filter the list of datasources #659
- [ENHANCEMENT] Dashboard and datasource validation improvements #635, #636, #637, #641
- [ENHANCEMENT] Review variable data model and migrate variables management to cuelang #629, #654, #662
- [ENHANCEMENT] Modify populate script to generate a local db #658
- [ENHANCEMENT] Update go deps and simplify fsnotify event management #657
- [ENHANCEMENT] Provide a way to determinate the build order of variables #650
- [ENHANCEMENT] Provide a way to pass the API in a readonly mode by config #649
- [ENHANCEMENT] Refactor panel groups to use panel group id everywhere #633
- [ENHANCEMENT] Add circular-dependency-plugin to catch import issues #622
- [BUGFIX] Refactor theme, fix form control width #668
- [BUGFIX] Fix MUI icon dependency in components package #665
- [BUGFIX] Fix panel preview unselected condition #655
- [BUGFIX] Remove edit button on mobile #646
- [BREAKINGCHANGE] New time-range query param approach using `QueryParamProvider` #621
- [BREAKINGCHANGE] `DashboardProvider` API changes to support visual editing #661, #666

## 0.10.0 / 2022-10-12

- [FEATURE] Implement new datasource format #570
- [FEATURE] Add PluginSpecEditor to support a query input and static panel options for TimeSeriesChart #596, #612
- [FEATURE] Add sorting to panel groups #602
- [FEATURE] Delete panel group #617
- [FEATURE] Delete panel #625
- [FEATURE] Add visual editing for template variables #627
- [ENHANCEMENT] Add functionality to DashboardProvider api #590, #598
- [ENHANCEMENT] Add clean as dependency in build script #597
- [ENHANCEMENT] Create initial panel preview component #604
- [ENHANCEMENT] Add an UnknownSpec type for framework code at runtime #609
- [ENHANCEMENT] Implement latest version of panel and query datamodel #614
- [ENHANCEMENT] Simplify cue definitions and use internal schema libs to test all cue schemas #616, #620
- [ENHANCEMENT] New common UI components for working with the plugin system #624
- [BUGFIX] Fix redundant no data in StatChart #606

## 0.9.0 / 2022-10-04

- [FEATURE] New ListVariable plugin for StaticListVariables #547
- [FEATURE] New Prometheus plugin for ListVariable (LabelName, LabelValues) #565
- [FEATURE] Variable chaining support for Prometheus variables #579
- [FEATURE] Visual editor for markdown panel #555, #574
- [FEATURE] Cuelang schema for markdown panel #553
- [ENHANCEMENT] Upgrade react-query to v4 #578
- [ENHANCEMENT] Monorepo / build tooling improvements #550, #567, #583, #585, #586
- [ENHANCEMENT] Update Perses Header, refactor embeddable components #580
- [ENHANCEMENT] Code, tables, lists and links within a markdown panel will be styled, relying on theme for colors #553,
  #563
- [ENHANCEMENT] Add optional Datasource selector spec to Prom variables and queries #587
- [BUGFIX] Fix overlapping header issue #580
- [BREAKINGCHANGE] Initial Datasources v2 spec support in UI #577
- [BREAKINGCHANGE] Integrate new PluginRegistry, remove legacy code #559
- [BREAKINGCHANGE] Rename `GraphQuery` to `TimeSeriesQuery` #573
- [BREAKINGCHANGE] Rename `LineChart` panel to `TimeSeriesChart` #575
- [BREAKINGCHANGE] Be consistent with kind and spec in our API, remove `options` #549
- [BREAKINGCHANGE] Switch GraphQuery plugin API to be Promise-based #556

## 0.8.1 / 2022-09-23

- [BUGFIX] Add Dashboard ErrorBoundary, fix grid open state #562

## 0.8.0 / 2022-09-21

- [FEATURE] Add and edit panel groups #546
- [FEATURE] ListVariable and TextVariable have been introduced #535
- [FEATURE] Add a panel that supports markdown (no editing capabilities yet) #532, #541
- [FEATURE] time range selection shareable URLs #530
- [FEATURE] zoom event on a line chart panel updates the dashboard active time range #530
- [ENHANCEMENT] QueryStringProvider allows apps to pass their own utils to update the URL #530
- [ENHANCEMENT] DashboardProvider improvements #540
- [ENHANCEMENT] Governance process changes #431 #522 #523
- [ENHANCEMENT] Use React 18 for development, allow React 17 backward compatability #533
- [ENHANCEMENT] upgrade go to 1.19 #543
- [ENHANCEMENT] build process improvements #489, #490, #491 #515
- [ENHANCEMENT] add datasource documentation #404
- [BUGFIX] fix no kebab case error #538
- [BREAKINGCHANGE] Remove unused validate prop from plugin definitions #526
- [BREAKINGCHANGE] usePlugin needs kind not definition #527
- [BREAKINGCHANGE] Add metadata for individual plugins to plugin module metadata #531
- [BREAKINGCHANGE] Panel plugins now need additional props to support visual editing #528
- [BREAKINGCHANGE] Simplify plugin module export format #534
- [BREAKINGCHANGE] Template variable definitions have changed completely #535
- [BREAKINGCHANGE] Plugin spec for template variables has changed and only supports ListVariables #535

## 0.7.1 / 2022-09-09

- [ENHANCEMENT] Removed react-grid-layout and react-resizable css imports #524

## 0.7.0 / 2022-09-09

- [FEATURE] Edit mode and drag & drop using react-grid-layout #510
- [FEATURE] Add new panel and panel group #517
- [FEATURE] Time range selection: relative time dropdown, absolute time calendar #509
- [BUGFIX] Bytes formatted with 'undefined' as unit #513
- [ENHANCEMENT] Update CONTRIBUTING and ui/README #512 #519
- [ENHANCEMENT] Update Node and NPM to latest #514
- [ENHANCEMENT] Add missing makefile target 'cross-release' #515
- [ENHANCEMENT] Move footer component into App #518

## 0.6.0 / 2022-08-15

- [FEATURE] Pin and enter line chart tooltip on click #505
- [FEATURE] Move variable inputs to the top of dashboard view #498
- [BUGFIX] Fix stuck tooltip when moving cursor quickly #505
- [ENHANCEMENT] Create optional flag that can be used across different commands #491
- [ENHANCEMENT] Refactor how the different files for the CLI are dispatched #490
- [ENHANCEMENT] Review the way to cross build Perses #489

## 0.5.2 / 2022-08-12

- [ENHANCEMENT] lazy load panels on scroll #500
- [BUGFIX] improve tooltip performance when many line charts are on a single dashboard #499

## 0.5.1 / 2022-07-28

- [ENHANCEMENT] update prometheus-plugin to use @prometheus-io/lezer-promql #486

## 0.5.0 / 2022-07-20

- [FEATURE] Introduce Cuelang schemas to handle the `Panel` data-model. It gives the ability to add new panel & query at
  runtime #422 #434 #435 #457 #459 #478
- [FEATURE] echarts theme customization which allows flexibility when Perses is embedded in other apps #480
- [FEATURE] Add ability to show info icon next to panel header using `display.description` #465
- [FEATURE] `thresholds` support in line chart #462
- [FEATURE] echarts legends using `show_legend` in line chart #462
- [FEATURE] enable data zoom by default in line chart, restore on double click #462
- [ENHANCEMENT] gauge chart support additional units #481
- [ENHANCEMENT] add `Bytes` formatting to line and stats charts #462
- [ENHANCEMENT] stat chart selectable text and theme improvements #462
- [ENHANCEMENT] release process and license header improvements #452, #456
- [ENHANCEMENT] add a version number on every resources managed. This number is increased when a resource is updated.
  #453
- [ENHANCEMENT] add documentation regarding how Perses might work on k8s #448
- [BUGFIX] line chart query error handling #479
- [BUGFIX] line chart fill empty data regression #462
- [BREAKINGCHANGE] align layout definition between FE and BE, `spec` moved inside `display` #454

## 0.4.2 / 2022-05-18

- [BUGFIX] fix line chart shows time beyond 24 hours #443
- [ENHANCEMENT] add optional max prop for customizing xAxis #443

## 0.4.1 / 2022-05-13

- [BUGFIX] fix line chart xAxis date formatting #439
- [BUGFIX] adjust tooltip key formatting in line chart #438
- [BUGFIX] add core as dependency of components #430
- [BUGFIX] fix go build: set parallelism build to 1 #427
- [ENHANCEMENT] update release title template to include the date #428

## 0.4.0 / 2022-04-26

- [FEATURE] add dark mode support, theme toggle in app header #415
- [ENHANCEMENT] upgrade go to v1.18 #419
- [ENHANCEMENT] use generics to simplify the way to convert slice in CLI #420
- [BUGFIX] Switch bundle output directory to fix app build #421
- [BUGFIX] echarts wrapper disposes canvas too frequently #425

## 0.3.1 / 2022-04-15

- [ENHANCEMENT] Add CommonJS build output to all packages #413
- [BUGFIX] Make tooltip text readable in LineChart #412
- [BUGFIX] Remove `@formatjs/intl-numberformat` dependency #411

## 0.3.0 / 2022-04-12

- [ENHANCEMENT] Ability to embed LineChart independent of a panel
- [ENHANCEMENT] Improve dependencies for NPM package consumers
- [ENHANCEMENT] Remove uplot dependency
- [FEATURE] LineChart visual refinements to tooltips, loading state, yAxis formatting, grid spacing, fonts
- [FEATURE] LineChart hover state that shows focused series symbols
- [FEATURE] LineChart additional props for customizing dataZoom and toolbox icons
- [BUGFIX] Tooltips no longer linger after moving cursor out of canvas
- [BUGFIX] CLI: fix the cmd version to be able print it even if the remote API is not connected or doesn't respond

## 0.2.1 / 2022-03-28

- [ENHANCEMENT] Merge GitHub workflow for build and release in a single one. It also fixed the publishing of the docker
  images.

## 0.2.0 / 2022-03-24

- [FEATURE] First release using new automated GitHub Actions workflow #336<|MERGE_RESOLUTION|>--- conflicted
+++ resolved
@@ -2,7 +2,9 @@
 
 ## Unreleased
 
-<<<<<<< HEAD
+- [ENHANCEMENT] Standardize headers for editors #784
+- [ENHANCEMENT] Reduce the number of retries #788
+
 ## 0.16.0 / 2022-11-17
 
 - [FEATURE] Add UI for configuring gauge panel options #761
@@ -10,27 +12,16 @@
 - [FEATURE] add new variable plugin: PrometheusPromQLVariable #758
 - [FEATURE] add `line_width` and `point_radius` visual options in time series panel #754
 - [FEATURE] Add ability to download dashboard JSON #764
-=======
-- [FEATURE] add line_width and point_radius visual options in time series panel #754
-- [FEATURE] Add ability to download dashboard json #764
-- [FEATURE] Preview ListVariable values while editing #776
->>>>>>> f3279264
 - [ENHANCEMENT] User always sees edit icons in edit mode (instead of only seeing on hover) #748
 - [ENHANCEMENT] Add unit selector to time series chart options #744
 - [ENHANCEMENT] Add validation for Variables #768
-- [ENHANCEMENT] Standardize headers for editors #784
-- [ENHANCEMENT] Reduce the number of retries #788
 - [BUGFIX] Fix the default config file used in the docker images and in the archive #745
 - [BUGFIX] Fix duplicate panel keys #765
 - [BUGFIX] Automatically add a Panel Group when adding a Panel to an empty dashboard #766
-<<<<<<< HEAD
 - [BUGFIX] fix dependsOn for labelValues and labelNames variables #755
 - [BUGFIX] Do not send empty queries #770
 - [BUGFIX] Reset error boundary on spec change #771
 - [BUGFIX] tooltip in LineChart should use unit passed from panel #775
-=======
-- [BUGFIX] Fix bug with grid layout responsive behavior #778
->>>>>>> f3279264
 
 ## 0.15.0 / 2022-11-09
 

// Copyright 2023 The Perses Authors
// Licensed under the Apache License, Version 2.0 (the "License");
// you may not use this file except in compliance with the License.
// You may obtain a copy of the License at
//
// http://www.apache.org/licenses/LICENSE-2.0
//
// Unless required by applicable law or agreed to in writing, software
// distributed under the License is distributed on an "AS IS" BASIS,
// WITHOUT WARRANTIES OR CONDITIONS OF ANY KIND, either express or implied.
// See the License for the specific language governing permissions and
// limitations under the License.

import { DatasourceResource } from '@perses-dev/core';
import { useMutation, useQuery, useQueryClient } from '@tanstack/react-query';
import { HTTPMethodGET, HTTPMethodPOST, HTTPMethodPUT, HTTPMethodDELETE, HTTPHeader } from './http';
import buildQueryKey from './querykey-builder';
import buildURL from './url-builder';
import { fetch, fetchJson } from './fetch';

export const resource = 'datasources';

export function buildDatasourceQueryParameters(kind?: string, defaultDatasource?: boolean, name?: string) {
  const q = new URLSearchParams();
  if (kind !== undefined) {
    q.append('kind', kind);
  }
  if (defaultDatasource !== undefined) {
    q.append('default', String(defaultDatasource));
  }
  if (name !== undefined) {
    q.append('name', name);
  }
  return q;
}

export function fetchDatasourceList(project: string, kind?: string, defaultDatasource?: boolean, name?: string) {
  const url = buildURL({
    resource: resource,
    project: project,
    queryParams: buildDatasourceQueryParameters(kind, defaultDatasource, name),
  });
  return fetchJson<DatasourceResource[]>(url);
}

/**
 * Used to create a new project datasource in the API.
 * Will automatically invalidate datasources and force the get query to be executed again.
 */
export function useCreateDatasourceMutation(projectName: string) {
  const queryClient = useQueryClient();
  const key = buildQueryKey({ resource, parent: projectName });

  return useMutation<DatasourceResource, Error, DatasourceResource>({
    mutationKey: key,
    mutationFn: (datasource: DatasourceResource) => {
      return createDatasource(datasource);
    },
    onSuccess: () => {
      return queryClient.invalidateQueries(key);
    },
  });
}

/**
 * Used to update a project datasource in the API.
 * Will automatically invalidate datasources and force the get query to be executed again.
 */
export function useUpdateDatasourceMutation(projectName: string) {
  const queryClient = useQueryClient();
  const key = buildQueryKey({ resource, parent: projectName });

  return useMutation<DatasourceResource, Error, DatasourceResource>({
    mutationKey: key,
    mutationFn: (datasource: DatasourceResource) => {
      return updateDatasource(datasource);
    },
    onSuccess: () => {
      return queryClient.invalidateQueries(key);
    },
  });
}

/**
 * Used to delete a datasource in the API.
 * Will automatically invalidate datasources and force the get query to be executed again.
 */
export function useDeleteDatasourceMutation(projectName: string) {
  const queryClient = useQueryClient();
  const key = buildQueryKey({ resource, parent: projectName });

  return useMutation<DatasourceResource, Error, DatasourceResource>({
    mutationKey: key,
    mutationFn: (entity: DatasourceResource) => {
      return deleteDatasource(entity).then(() => {
        return entity;
      });
    },
    onSuccess: (datasource) => {
      queryClient.removeQueries([...key, datasource.metadata.name]);
      return queryClient.invalidateQueries(key);
    },
  });
}

/**
 * Used to get a datasource in the API.
 * Will automatically be refreshed when cache is invalidated
 */
export function useDatasource(project: string, name: string) {
  return useQuery<DatasourceResource, Error>(buildQueryKey({ resource, parent: project, name }), () => {
    return getDatasource(project, name);
  });
}

/**
 * Used to get datasources in the API.
 * Will automatically be refreshed when cache is invalidated
 */
<<<<<<< HEAD
export function useDatasourceList(project?: string) {
  return useQuery<ProjectDatasource[], Error>(buildQueryKey({ resource, parent: project }), () => {
=======
export function useDatasourceList(project: string) {
  return useQuery<DatasourceResource[], Error>(buildQueryKey({ resource, parent: project }), () => {
>>>>>>> 74b01872
    return getDatasources(project);
  });
}

export function createDatasource(entity: DatasourceResource) {
  const url = buildURL({ resource, project: entity.metadata.project });
  return fetchJson<DatasourceResource>(url, {
    method: HTTPMethodPOST,
    headers: HTTPHeader,
    body: JSON.stringify(entity),
  });
}

export function getDatasource(project: string, name: string) {
  const url = buildURL({ resource, project: project, name: name });
  return fetchJson<DatasourceResource>(url, {
    method: HTTPMethodGET,
    headers: HTTPHeader,
  });
}

export function getDatasources(project?: string) {
  const url = buildURL({ resource, project: project });
  return fetchJson<DatasourceResource[]>(url, {
    method: HTTPMethodGET,
    headers: HTTPHeader,
  });
}

export function updateDatasource(entity: DatasourceResource) {
  const url = buildURL({ resource, project: entity.metadata.project, name: entity.metadata.name });
  return fetchJson<DatasourceResource>(url, {
    method: HTTPMethodPUT,
    headers: HTTPHeader,
    body: JSON.stringify(entity),
  });
}

export function deleteDatasource(entity: DatasourceResource) {
  const url = buildURL({ resource, project: entity.metadata.project, name: entity.metadata.name });
  return fetch(url, {
    method: HTTPMethodDELETE,
    headers: HTTPHeader,
  });
}<|MERGE_RESOLUTION|>--- conflicted
+++ resolved
@@ -117,13 +117,8 @@
  * Used to get datasources in the API.
  * Will automatically be refreshed when cache is invalidated
  */
-<<<<<<< HEAD
 export function useDatasourceList(project?: string) {
-  return useQuery<ProjectDatasource[], Error>(buildQueryKey({ resource, parent: project }), () => {
-=======
-export function useDatasourceList(project: string) {
   return useQuery<DatasourceResource[], Error>(buildQueryKey({ resource, parent: project }), () => {
->>>>>>> 74b01872
     return getDatasources(project);
   });
 }

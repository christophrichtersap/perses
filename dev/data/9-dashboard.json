--- conflicted
+++ resolved
@@ -3234,15 +3234,10 @@
               "description": "This is a markdown panel"
             },
             "plugin": {
-<<<<<<< HEAD
-              "kind": "MarkdownChart",
-              "spec": { "text": "## Example" }
-=======
               "kind": "Markdown",
               "spec": {
                 "text": "## Example"
               }
->>>>>>> 5cc2ddfa
             }
           }
         }
@@ -3365,15 +3360,10 @@
               "description": "This is a markdown panel"
             },
             "plugin": {
-<<<<<<< HEAD
-              "kind": "MarkdownChart",
-              "spec": { "text": "## Example" }
-=======
               "kind": "Markdown",
               "spec": {
                 "text": "## Example"
               }
->>>>>>> 5cc2ddfa
             }
           }
         }
